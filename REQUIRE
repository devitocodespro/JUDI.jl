julia 0.7
PyCall
Dierckx
IterativeSolvers
PolynomialRoots
<<<<<<< HEAD
JLD
HDF5
=======
JOLI
SeisIO
FFTW
>>>>>>> b4c2442b
<|MERGE_RESOLUTION|>--- conflicted
+++ resolved
@@ -3,11 +3,6 @@
 Dierckx
 IterativeSolvers
 PolynomialRoots
-<<<<<<< HEAD
 JLD
 HDF5
-=======
-JOLI
-SeisIO
-FFTW
->>>>>>> b4c2442b
+FFTW