from kernels import wave_kernel
from geom_utils import src_rec
from wave_utils import (wf_as_src, wavefield, otf_dft, extended_src_weights,
                        extented_src, wavefield_subsampled)
from sensitivity import grad_expr, lin_src

from devito import Operator, Function
from devito.tools import as_tuple


def name(model):
    return "tti" if model.is_tti else ""


def op_kwargs(model, fs=False):
    kw = {}
    if fs:
        z = model.grid.dimensions[-1].name
        kw.update({'%s_m' % z: model.nbl})
    return kw


# Forward propagation
def forward(model, src_coords, rcv_coords, wavelet, space_order=8, save=False,
            q=None, free_surface=False, return_op=False, freq_list=None, dft_sub=None,
            ws=None, t_sub=1):
    """
    Low level propagator, to be used through `interface.py`
    Compute forward wavefield u = A(m)^{-1}*f and related quantities (u(xrcv))
    """
    # Number of time steps
<<<<<<< HEAD
    if wavelet is not None:
        nt = wavelet.shape[0]
    elif q is not None:
        nt = q.shape[0]
    
=======
    nt = as_tuple(q)[0].shape[0] if wavelet is None else wavelet.shape[0]
>>>>>>> 79fd6011
    # Setting forward wavefield
    u = wavefield(model, space_order, save=save, nt=nt, t_sub=t_sub)

    # Expression for saving wavefield if time subsampling is used
    u_save, eq_save = wavefield_subsampled(model, u, nt, t_sub)

    # Add extended source
    q = q or wf_as_src(u, w=0)
    q = extented_src(model, ws, wavelet, q=q)

    # Set up PDE expression and rearrange
    pde = wave_kernel(model, u, q=q, fs=free_surface)

    # Setup source and receiver
    geom_expr, _, rcv = src_rec(model, u, src_coords=src_coords, nt=nt,
                                rec_coords=rcv_coords, wavelet=wavelet)

    # On-the-fly Fourier
    dft, dft_modes = otf_dft(u, freq_list, model.critical_dt, factor=dft_sub)

    # Create operator and run
    subs = model.spacing_map
    op = Operator(pde + geom_expr + dft + eq_save, subs=subs, name="forward"+name(model))

    if return_op:
        return op, u, rcv
    op(**op_kwargs(model, fs=free_surface))

    # Output
    return getattr(rcv, 'data', None), dft_modes or u_save if t_sub > 1 else u


def adjoint(model, y, src_coords, rcv_coords, space_order=8, q=0,
            save=False, free_surface=False, ws=None):
    """
    Low level propagator, to be used through `interface.py`
    Compute adjoint wavefield v = adjoint(F(m))*y
    and related quantities (||v||_w, v(xsrc))
    """
<<<<<<< HEAD
    # Get number of time steps
    if y is not None:
        nt = y.shape[0]
    else:
        nt = q.shape[0]

=======
    # Number of time steps
    nt = as_tuple(q)[0].shape[0] if y is None else y.shape[0]
>>>>>>> 79fd6011
    # Setting adjoint wavefield
    v = wavefield(model, space_order, save=save, nt=nt, fw=False)

    # Set up PDE expression and rearrange
    pde = wave_kernel(model, v, q=q, fw=False, fs=free_surface)

    # Setup source and receiver
    geom_expr, _, rcv = src_rec(model, v, src_coords=rcv_coords, nt=nt,
                                rec_coords=src_coords, wavelet=y, fw=False)

    # Extended source
    wsrc, ws_expr = extended_src_weights(model, ws, v)

    # Create operator and run
    subs = model.spacing_map
    op = Operator(pde + geom_expr + ws_expr, subs=subs, name="adjoint"+name(model))
    op(**op_kwargs(model, fs=free_surface))

    # Output
    if wsrc:
        return wsrc
    return getattr(rcv, 'data', None), v


def gradient(model, residual, rcv_coords, u, return_op=False, space_order=8, t_sub=1,
             w=None, free_surface=False, freq=None, dft_sub=None, isic=True):
    """
    Low level propagator, to be used through `interface.py`
    Compute adjoint wavefield v = adjoint(F(m))*y
    and related quantities (||v||_w, v(xsrc))
    """
    # Setting adjoint wavefieldgradient
    v = wavefield(model, space_order, fw=False)

    # Set up PDE expression and rearrange
    pde = wave_kernel(model, v, fw=False, fs=free_surface)

    # Setup source and receiver
    geom_expr, _, _ = src_rec(model, v, src_coords=rcv_coords,
                              wavelet=residual, fw=False)

    # Setup gradient wrt m
    gradm = Function(name="gradm", grid=model.grid)
    g_expr = grad_expr(gradm, u, v, model, w=w, freq=freq, dft_sub=dft_sub, isic=isic)

    # Create operator and run
    subs = model.spacing_map
    op = Operator(pde + geom_expr + g_expr, subs=subs, name="gradient"+name(model))

    if return_op:
        return op, gradm, v
    op(**op_kwargs(model, fs=free_surface))

    # Output
    return gradm.data


def born(model, src_coords, rcv_coords, wavelet, space_order=8,
         save=False, q=None, free_surface=False, isic=False, ws=None):
    """
    Low level propagator, to be used through `interface.py`
    Compute adjoint wavefield v = adjoint(F(m))*y
    and related quantities (||v||_w, v(xsrc))
    """
    # Setting adjoint wavefield
    u = wavefield(model, space_order, save=save, nt=wavelet.shape[0])
    ul = wavefield(model, space_order, name="l")

    # Extended source
    q = q or wf_as_src(u, w=0)
    q = extented_src(model, ws, wavelet, q=q)

    # Set up PDE expression and rearrange
    pde = wave_kernel(model, u, fs=free_surface, q=q)
    pdel = wave_kernel(model, ul, q=lin_src(model, u, isic=isic), fs=free_surface)

    # Setup source and receiver
    geom_expr, _, _ = src_rec(model, u, src_coords=src_coords, wavelet=wavelet)
    geom_exprl, _, rcvl = src_rec(model, ul, rec_coords=rcv_coords, nt=wavelet.shape[0])

    # Create operator and run
    subs = model.spacing_map
    op = Operator(pde + geom_expr + pdel + geom_exprl, subs=subs,
                  name="born"+name(model))
    op(**op_kwargs(model, fs=free_surface))

    # Output
    return rcvl.data, u<|MERGE_RESOLUTION|>--- conflicted
+++ resolved
@@ -29,15 +29,8 @@
     Compute forward wavefield u = A(m)^{-1}*f and related quantities (u(xrcv))
     """
     # Number of time steps
-<<<<<<< HEAD
-    if wavelet is not None:
-        nt = wavelet.shape[0]
-    elif q is not None:
-        nt = q.shape[0]
-    
-=======
     nt = as_tuple(q)[0].shape[0] if wavelet is None else wavelet.shape[0]
->>>>>>> 79fd6011
+
     # Setting forward wavefield
     u = wavefield(model, space_order, save=save, nt=nt, t_sub=t_sub)
 
@@ -77,17 +70,9 @@
     Compute adjoint wavefield v = adjoint(F(m))*y
     and related quantities (||v||_w, v(xsrc))
     """
-<<<<<<< HEAD
-    # Get number of time steps
-    if y is not None:
-        nt = y.shape[0]
-    else:
-        nt = q.shape[0]
-
-=======
     # Number of time steps
     nt = as_tuple(q)[0].shape[0] if y is None else y.shape[0]
->>>>>>> 79fd6011
+
     # Setting adjoint wavefield
     v = wavefield(model, space_order, save=save, nt=nt, fw=False)
 
